#!/usr/bin/env python

import argparse
import rootpy
import ROOT
import fnmatch
import os, sys


class formatter_class(argparse.ArgumentDefaultsHelpFormatter,
                      argparse.RawTextHelpFormatter):
    pass


parser = argparse.ArgumentParser(
        formatter_class=formatter_class)
parser.add_argument('-v', '--verbose', action='store_true', default=False)
parser.add_argument('--version', action='version', version=rootpy.__version__,
                    help="show the version number and exit")
parser.add_argument('-p', '--pattern', default='*.root*', 
        help="files must match this pattern when searching in directories")

subparsers = parser.add_subparsers()


def entries(chain, args):

    chain = make_chain(args)
    if args.selection is None:
        print "%i total entries" % chain.GetEntries()
    else:
        from rootpy.tree import Cut
        selection = str(Cut(args.selection))
        print "%i entries after selection %s" % (
                chain.GetEntries(selection), selection)


parser_entries = subparsers.add_parser('entries')
parser_entries.add_argument('-t', '--tree', required=True,
        help="name of tree (including path) in each file")
parser_entries.add_argument('-s', '--selection', default=None, 
        help="only entries satisfying this cut will be included in total")
parser_entries.add_argument('files', nargs='+')
parser_entries.set_defaults(op=entries)


def draw(chain, args):
<<<<<<< HEAD
    
    chain = make_chain(args)
=======

    from rootpy.interactive import wait
    wait(True)
>>>>>>> 0df5d89e
    if args.selection is None:
        chain.Draw(args.expression, '', args.draw)
    else:
        from rootpy.tree import Cut
        selection = str(Cut(args.selection))
        chain.Draw(args.expression, selection, args.draw)


parser_draw = subparsers.add_parser('draw')
parser_draw.add_argument('-t', '--tree', required=True,
        help="name of tree (including path) in each file")
parser_draw.add_argument('-e', '--expression', required=True,
        help="expression to be drawn")
parser_draw.add_argument('-s', '--selection', default=None, 
        help="only entries satisfying this cut will be drawn")
parser_draw.add_argument('-d', '--draw', default='', 
        help="draw options")
parser_draw.add_argument('--staged', action='store_true', default=False, 
        help="update the canvas after each file is drawn")
parser_draw.add_argument('files', nargs='+')
parser_draw.set_defaults(op=draw)


def merge(args):
    
    chain = make_chain(args)
    if os.path.exists(args.output):
        sys.exit("Output destination already exists.")
    print "Output: %s" % args.output
    print "Merging ..."
    chain.Merge(args.output)


parser_merge = subparsers.add_parser('merge')
parser_merge.add_argument('-t', '--tree', required=True,
        help="name of tree (including path) in each file")
parser_merge.add_argument('-o', '--output', required=True,
        help="output file name")
parser_merge.add_argument('files', nargs='+')
parser_merge.set_defaults(op=merge)

args = parser.parse_args()


def find_files(dirs, pattern=None):

    for arg in dirs:
        if os.path.isfile(arg):
            yield arg
            continue
        elif os.path.isdir(arg):
            for root, dirnames, filenames in os.walk(arg):
                if pattern is not None:
                    for filename in fnmatch.filter(filenames, pattern):
                        yield os.path.join(root, filename)
                else:
                    for filename in filenames:
                        yield filename


def make_chain(args):
    
    if hasattr(args, 'staged') and args.staged:
        from rootpy.tree import TreeChain
        files = list(find_files(args.files, args.pattern))
        chain = TreeChain(
                args.tree,
                files,
                verbose=args.verbose)
        nfiles = len(files)
    else:
        nfiles = 0
        chain = ROOT.TChain(args.tree, '')
        for filename in find_files(args.files, args.pattern):
            nfiles += 1
            if args.verbose:
                print filename
            chain.Add(filename)
    print "%i files" % nfiles
    return chain

args.op(args)<|MERGE_RESOLUTION|>--- conflicted
+++ resolved
@@ -45,14 +45,10 @@
 
 
 def draw(chain, args):
-<<<<<<< HEAD
     
-    chain = make_chain(args)
-=======
-
     from rootpy.interactive import wait
     wait(True)
->>>>>>> 0df5d89e
+    chain = make_chain(args)
     if args.selection is None:
         chain.Draw(args.expression, '', args.draw)
     else:
